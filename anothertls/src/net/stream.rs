--- conflicted
+++ resolved
@@ -382,47 +382,16 @@
 
                 match algo {
                     SignatureScheme::ecdsa_secp256r1_sha256 => {
-<<<<<<< HEAD
-                        for i in 0..3 {
-                            let (size, der_type) =
-                                match der::der_parse(&mut consumed, handshake.fraqment) {
-                                    Ok(e) => e,
-                                    Err(e) => {
-                                        log::error!("Parsing Signature failed: {e:?}");
-                                        return Err(TlsError::DecodeError);
-                                    }
-                                };
-                            if i == 0 && der_type != EncodedForm::Constructed(DerType::Sequence) {
-                                log::error!("Parsing Signature failed: Wrong Format");
-                                return Err(TlsError::DecodeError);
-                            } else if i > 0 {
-                                let int = bytes::to_ibig_le(
-                                    &handshake.fraqment[consumed..consumed + size],
-                                );
-                                consumed += size;
-                                if r.is_none() {
-                                    r = Some(int);
-                                } else {
-                                    s = Some(int);
-=======
                         let (signature, size) =
                             match Signature::from_der(&handshake.fraqment[consumed..]) {
                                 Ok(e) => e,
                                 Err(e) => {
                                     self.state = HandshakeState::FinishWithError(e);
                                     return Ok(());
->>>>>>> 8104de68
                                 }
                             };
 
-<<<<<<< HEAD
-                        if s.is_none() {
-                            log::error!("Parsing Signature failed: No signature found");
-                            return Err(TlsError::DecodeError);
-                        }
-=======
                         consumed += size;
->>>>>>> 8104de68
 
                         if self
                             .client_cert
